import argparse
import os
import logging
import json
import numpy as np
from coref_utils.metrics import CorefEvaluator
from coref_utils.utils import get_mention_to_cluster, filter_clusters

os.environ["TOKENIZERS_PARALLELISM"] = "false"
logging.basicConfig(format='%(message)s', level=logging.INFO)
logger = logging.getLogger()


def process_args():
    """Parse command line arguments."""
    parser = argparse.ArgumentParser()

    # Add arguments to parser
    parser.add_argument('log_file', help='Log file', type=str)

    args = parser.parse_args()
    return args


def singleton_analysis(data):
    gold_singletons = 0
    pred_singletons = 0

    # singleton_evaluator = CorefEvaluator()
    non_singleton_evaluator = CorefEvaluator()

    gold_cluster_lens = []
    pred_cluster_lens = []

    overlap_sing = 0
    total_sing = 0
    pred_sing = 0

    for instance in data:
        # Singleton performance
        gold_clusters = set([tuple(cluster[0]) for cluster in instance["clusters"] if len(cluster) == 1])
        pred_clusters = set([tuple(cluster[0]) for cluster in instance["predicted_clusters"] if len(cluster) == 1])

        total_sing += len(gold_clusters)
        pred_sing += len(pred_clusters)
        overlap_sing += len(gold_clusters.intersection(pred_clusters))

        gold_singletons += len(gold_clusters)
        pred_singletons += len(pred_clusters)

        # predicted_clusters, mention_to_predicted = get_mention_to_cluster(pred_clusters, threshold=1)
        # gold_clusters, mention_to_gold = get_mention_to_cluster(gold_clusters, threshold=1)
        # singleton_evaluator.update(predicted_clusters, gold_clusters, mention_to_predicted, mention_to_gold)

        # Non-singleton performance
        gold_clusters = filter_clusters(instance["clusters"], threshold=2)
        pred_clusters = filter_clusters(instance["predicted_clusters"], threshold=2)

        gold_cluster_lens.extend([len(cluster) for cluster in instance["clusters"]])
        pred_cluster_lens.extend([len(cluster) for cluster in instance["predicted_clusters"]])

<<<<<<< HEAD
=======
        gold_clusters = filter_clusters(gold_clusters, threshold=1)
        pred_clusters = filter_clusters(pred_clusters, threshold=1)

>>>>>>> 796638f3
        mention_to_predicted = get_mention_to_cluster(pred_clusters)
        mention_to_gold = get_mention_to_cluster(gold_clusters)
        non_singleton_evaluator.update(pred_clusters, gold_clusters, mention_to_predicted, mention_to_gold)

    logger.info("\nGT singletons: %d, Pred singletons: %d\n" % (gold_singletons, pred_singletons))
    recall_sing = overlap_sing/total_sing
    pred_sing = overlap_sing/pred_sing
    f_sing = 2 * recall_sing * pred_sing/(recall_sing + pred_sing)
    logger.info(f"\nSingletons - Recall: {recall_sing * 100: .1f}, Pred: {pred_sing * 100: .1f}, "
                f"F1: {f_sing * 100: .1f}\n")
    logger.info(
        f"\nNon-singleton cluster lengths, Gold: {np.mean(gold_cluster_lens):.2f}, "
        f"Pred: {np.mean(pred_cluster_lens):.2f}\n")

    for evaluator, evaluator_str in zip([non_singleton_evaluator], ["Non-singleton"]):
        perf_str = ""
        indv_metrics_list = ['MUC', 'BCub', 'CEAFE']
        for indv_metric, indv_evaluator in zip(indv_metrics_list, evaluator.evaluators):
            # perf_str += ", " + indv_metric + ": {:.1f}".format(indv_evaluator.get_f1() * 100)
            perf_str += "{} - {}".format(indv_metric, indv_evaluator.get_prf_str())

        fscore = evaluator.get_f1() * 100
        perf_str += "{:.1f} ".format(fscore)
        perf_str = perf_str.strip(', ')
        logger.info("\n%s\n%s\n" % (evaluator_str, perf_str))


def main():
    args = process_args()
    data = []
    with open(args.log_file) as f:
        for line in f:
            data.append(json.loads(line))
    singleton_analysis(data)


if __name__ == '__main__':
    main()<|MERGE_RESOLUTION|>--- conflicted
+++ resolved
@@ -59,12 +59,9 @@
         gold_cluster_lens.extend([len(cluster) for cluster in instance["clusters"]])
         pred_cluster_lens.extend([len(cluster) for cluster in instance["predicted_clusters"]])
 
-<<<<<<< HEAD
-=======
-        gold_clusters = filter_clusters(gold_clusters, threshold=1)
-        pred_clusters = filter_clusters(pred_clusters, threshold=1)
+        #gold_clusters = filter_clusters(gold_clusters, threshold=1)
+        #pred_clusters = filter_clusters(pred_clusters, threshold=1)
 
->>>>>>> 796638f3
         mention_to_predicted = get_mention_to_cluster(pred_clusters)
         mention_to_gold = get_mention_to_cluster(gold_clusters)
         non_singleton_evaluator.update(pred_clusters, gold_clusters, mention_to_predicted, mention_to_gold)
