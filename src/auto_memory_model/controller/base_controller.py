import torch
import torch.nn as nn

from document_encoder.independent import IndependentDocEncoder
from pytorch_utils.modules import MLP
from pytorch_utils.label_smoothing import LabelSmoothingLoss


class BaseController(nn.Module):
    def __init__(self, dropout_rate=0.5, **kwargs):
        super(BaseController, self).__init__()
        self.__dict__.update(kwargs)

        print("Basecontroller:", self.device)
        if torch.cuda.device_count() > 1:
            kwargs['device'] = torch.device('cuda:1')

        self.doc_encoder = IndependentDocEncoder(**kwargs)
        self.hsize = self.doc_encoder.hsize
        self.drop_module = nn.Dropout(p=dropout_rate)
        self.ment_emb_to_size_factor = {'attn': 3, 'endpoint': 2, 'max': 1}

        if self.ment_emb == 'attn':
            self.mention_attn = nn.Linear(self.hsize, 1).to(self.device)

        self.num_feats = 2
        self.doc_class_to_idx = {}
        if self.doc_class is not None:
            self.num_feats = 3
            # Ontonotes - Genre embedding
            if self.doc_class == 'dialog':
                self.doc_class_to_idx = {'bc': 0, 'tc': 0, 'bn': 1, 'mz': 1, 'nw': 1, 'pt': 1, 'wb': 1}
                self.genre_embeddings = nn.Embedding(2, self.emb_size).to(self.device)
            else:
                genre_list = ["bc", "bn", "mz", "nw", "pt", "tc", "wb"]
                for idx, genre in enumerate(genre_list):
                    self.doc_class_to_idx[genre] = idx
                self.genre_embeddings = nn.Embedding(len(genre_list), self.emb_size).to(self.device)

        # Mention modeling part
        self.span_width_embeddings = nn.Embedding(self.max_span_width, self.emb_size).to(self.device)
        self.span_width_prior_embeddings = nn.Embedding(self.max_span_width, self.emb_size).to(self.device)
        self.mention_mlp = MLP(input_size=self.ment_emb_to_size_factor[self.ment_emb] * self.hsize + self.emb_size,
                               hidden_size=self.mlp_size,
                               output_size=1, num_hidden_layers=1, bias=True,
                               drop_module=self.drop_module).to(self.device)
        self.span_width_mlp = MLP(input_size=self.emb_size, hidden_size=self.mlp_size,
                                  output_size=1, num_hidden_layers=1, bias=True,
                                  drop_module=self.drop_module).to(self.device)

        self.memory_net = None
        self.loss_fn = nn.CrossEntropyLoss(reduction='none', ignore_index=-100)
        self.mention_loss_fn = nn.BCEWithLogitsLoss(reduction='sum')
        if self.normalize_loss:
            self.mention_loss_fn = nn.BCEWithLogitsLoss(reduction='mean')
            self.loss_fn = nn.CrossEntropyLoss(reduction='mean', ignore_index=-100)

    def get_tokenizer(self):
        return self.doc_encoder.get_tokenizer()

    def to_add_speaker_tokens(self):
        return self.doc_encoder.to_add_speaker_tokens()

    def get_params(self, named=False):
        encoder_params, mem_params = [], []
        for name, param in self.named_parameters():
            elem = (name, param) if named else param
            if name.startswith('doc_encoder'):
                encoder_params.append(elem)
            else:
                mem_params.append(elem)

        return encoder_params, mem_params

    def set_max_ents(self, max_ents):
        self.max_ents = max_ents
        self.memory_net.max_ents = max_ents

    def get_span_embeddings(self, encoded_doc, ment_starts, ment_ends):
        span_emb_list = [encoded_doc[ment_starts, :], encoded_doc[ment_ends, :]]
        # Add span width embeddings
        span_width_indices = torch.clamp(ment_ends - ment_starts, max=self.max_span_width - 1)
        span_width_embs = self.drop_module(self.span_width_embeddings(span_width_indices))
        span_emb_list.append(span_width_embs)

        if self.ment_emb == 'attn':
            num_words = encoded_doc.shape[0]  # T
            num_c = ment_starts.shape[0]  # C
            doc_range = torch.unsqueeze(torch.arange(num_words, device=self.device), 0).repeat(num_c, 1)  # [C x T]
            ment_masks = ((doc_range >= torch.unsqueeze(ment_starts, dim=1)) &
                          (doc_range <= torch.unsqueeze(ment_ends, dim=1)))  # [C x T]

            word_attn = torch.squeeze(self.mention_attn(encoded_doc), dim=1)  # [T]
            mention_word_attn = nn.functional.softmax(
                (1 - ment_masks.float()) * (-1e10) + torch.unsqueeze(word_attn, dim=0), dim=1)  # [C x T]

            attention_term = torch.matmul(mention_word_attn, encoded_doc)  # K x H
            span_emb_list.append(attention_term)

        return torch.cat(span_emb_list, dim=1)

    def get_mention_width_scores(self, cand_starts, cand_ends):
        span_width_idx = torch.clamp(cand_ends - cand_starts, max=self.max_span_width - 1)
        span_width_embs = self.span_width_prior_embeddings(span_width_idx)
        width_scores = torch.squeeze(self.span_width_mlp(span_width_embs), dim=-1)

        return width_scores

    def get_gold_mentions(self, clusters, num_words, flat_cand_mask):
        gold_ments = torch.zeros(num_words, self.max_span_width, device=self.device)
        for cluster_idx, cluster in enumerate(clusters):
            for mention in cluster:
                span_start, span_end = mention[:2]
                span_width = span_end - span_start + 1
                if span_width <= self.max_span_width:
                    span_width_idx = span_width - 1
                    gold_ments[span_start, span_width_idx] = cluster_idx + 1

        filt_gold_ments = gold_ments.reshape(-1)[flat_cand_mask].float()
        # assert(torch.sum(gold_ments) == torch.sum(filt_gold_ments))  # Filtering shouldn't remove gold mentions
        return filt_gold_ments

    def get_candidate_endpoints(self, encoded_doc, instance):
        num_words = encoded_doc.shape[0]
        sent_map = instance["sentence_map"].to(self.device)
        # num_words x max_span_width
        cand_starts = torch.unsqueeze(torch.arange(num_words, device=self.device), dim=1).repeat(1, self.max_span_width)
        cand_ends = cand_starts + torch.unsqueeze(torch.arange(self.max_span_width, device=self.device), dim=0)

        cand_start_sent_indices = sent_map[cand_starts]
        # Avoid getting sentence indices for cand_ends >= num_words
        corr_cand_ends = torch.min(cand_ends, torch.ones_like(cand_ends, device=self.device) * (num_words - 1))
        cand_end_sent_indices = sent_map[corr_cand_ends]

        # End before document ends & Same sentence
        constraint1 = (cand_ends < num_words)
        constraint2 = (cand_start_sent_indices == cand_end_sent_indices)
        cand_mask = constraint1 & constraint2
        flat_cand_mask = cand_mask.reshape(-1)

        # Filter and flatten the candidate end points
        filt_cand_starts = cand_starts.reshape(-1)[flat_cand_mask]  # (num_candidates,)
        filt_cand_ends = cand_ends.reshape(-1)[flat_cand_mask]  # (num_candidates,)
        return filt_cand_starts, filt_cand_ends, flat_cand_mask

    def get_pred_mentions(self, instance, encoded_doc):
        num_words = encoded_doc.shape[0]

        filt_cand_starts, filt_cand_ends, flat_cand_mask = self.get_candidate_endpoints(encoded_doc, instance)

        span_embs = self.get_span_embeddings(encoded_doc, filt_cand_starts, filt_cand_ends)

        mention_logits = torch.squeeze(self.mention_mlp(span_embs), dim=-1)
        # Span embeddings not needed anymore
        mention_logits += self.get_mention_width_scores(filt_cand_starts, filt_cand_ends)

        train_vars = {}
        if self.training:
            k = int(self.top_span_ratio * (instance["subtoken_map"][-1] - instance["subtoken_map"][0] + 1))
            topk_indices = torch.topk(mention_logits, k)[1]
            filt_gold_mentions = self.get_gold_mentions(instance["clusters"], num_words, flat_cand_mask)
            # mention_loss = self.mention_loss_fn(mention_logits, filt_gold_mentions)
            if self.ment_loss == 'all':
                mention_loss = self.mention_loss_fn(mention_logits, torch.clamp(filt_gold_mentions, 0, 1))
            else:
                mention_loss = self.mention_loss_fn(mention_logits[topk_indices],
                                                    torch.clamp(filt_gold_mentions[topk_indices], 0, 1))

            uniq_cluster_count = torch.unique(filt_gold_mentions[topk_indices]).shape[0]

            train_vars["mention_loss"] = mention_loss
            train_vars["uniq_cluster_count"] = uniq_cluster_count
            if not self.use_topk:
                # Ignore invalid mentions even during training
                topk_indices = topk_indices[torch.nonzero(filt_gold_mentions[topk_indices], as_tuple=True)[0]]
        else:
            if self.use_topk:
                k = int(self.top_span_ratio * (instance["subtoken_map"][-1] - instance["subtoken_map"][0] + 1))
                topk_indices = torch.topk(mention_logits, k)[1]
            else:
                topk_indices = torch.squeeze((mention_logits >= 0.0).nonzero(as_tuple=False), dim=1)

        topk_starts = filt_cand_starts[topk_indices]
        topk_ends = filt_cand_ends[topk_indices]
        topk_scores = mention_logits[topk_indices]

        # Sort the mentions by (start) and tiebreak with (end)
        sort_scores = topk_starts + 1e-5 * topk_ends
        _, sorted_indices = torch.sort(sort_scores, 0)

        return topk_starts[sorted_indices], topk_ends[sorted_indices], topk_scores[sorted_indices], train_vars

    def get_mention_embs(self, instance):
        encoded_doc = self.doc_encoder(instance)
        if torch.cuda.device_count() > 1:
            encoded_doc = encoded_doc.to(self.device)
        train_vars = None
        if not self.use_gold_ments:
            pred_starts, pred_ends, pred_scores, train_vars = self.get_pred_mentions(instance, encoded_doc)
        else:
            mentions = []
            for cluster in instance["clusters"]:
                for ment_start, ment_end in cluster:
                    mentions.append((ment_start, ment_end))
<<<<<<< HEAD
=======

>>>>>>> 1b0eb172
            if len(mentions):
                topk_starts, topk_ends = zip(*mentions)
            else:
                return None, [], None, {}
<<<<<<< HEAD
=======

>>>>>>> 1b0eb172
            topk_starts = torch.tensor(topk_starts, device=self.device)
            topk_ends = torch.tensor(topk_ends, device=self.device)
            # Fake positive score
            pred_scores = torch.tensor([1.0] * len(mentions), device=self.device)

            sort_scores = topk_starts + 1e-5 * topk_ends
            _, sorted_indices = torch.sort(sort_scores, 0)

            pred_starts, pred_ends = topk_starts[sorted_indices], topk_ends[sorted_indices]

        # Sort the predicted mentions
        pred_mentions = torch.stack((pred_starts, pred_ends), dim=1)

        mention_embs = self.get_span_embeddings(encoded_doc, pred_starts, pred_ends)
        mention_emb_list = torch.unbind(mention_embs, dim=0)

        return pred_mentions, mention_emb_list, pred_scores, train_vars

    def calculate_coref_loss(self, action_prob_list, action_tuple_list):
        num_ents = 0
        coref_loss = 0.0
        counter = 0

        for idx, (cell_idx, action_str) in enumerate(action_tuple_list):
            if action_str == 'c':
                gt_idx = cell_idx
            elif action_str == 'o':
                # Overwrite
                gt_idx = (1 if num_ents == 0 else num_ents)
                if self.max_ents is None or num_ents < self.max_ents:
                    num_ents += 1

                if num_ents == 1:
                    # The first ent is always overwritten
                    continue
            else:
                continue

            target = torch.tensor([gt_idx], device=self.device)
            weight = torch.ones_like(action_prob_list[counter], device=self.device)
            label_smoothing_fn = LabelSmoothingLoss(smoothing=self.label_smoothing_wt, dim=0)

            coref_loss += label_smoothing_fn(pred=action_prob_list[counter], target=target, weight=weight)
            counter += 1

        return coref_loss

    def get_metadata(self, instance):
        if self.doc_class_to_idx:
            doc_class = instance["doc_key"][:2]
            if doc_class in self.doc_class_to_idx:
                doc_class_idx = self.doc_class_to_idx[doc_class]
            else:
                doc_class_idx = self.doc_class_to_idx['nw']  # Non-dialog
            return {'genre': self.genre_embeddings(torch.tensor(doc_class_idx, device=self.device))}
        else:
            return {}

    def forward(self, instance, teacher_forcing=False):
        pass<|MERGE_RESOLUTION|>--- conflicted
+++ resolved
@@ -202,18 +202,11 @@
             for cluster in instance["clusters"]:
                 for ment_start, ment_end in cluster:
                     mentions.append((ment_start, ment_end))
-<<<<<<< HEAD
-=======
-
->>>>>>> 1b0eb172
             if len(mentions):
                 topk_starts, topk_ends = zip(*mentions)
             else:
                 return None, [], None, {}
-<<<<<<< HEAD
-=======
-
->>>>>>> 1b0eb172
+
             topk_starts = torch.tensor(topk_starts, device=self.device)
             topk_ends = torch.tensor(topk_ends, device=self.device)
             # Fake positive score
