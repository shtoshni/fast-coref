--- conflicted
+++ resolved
@@ -23,40 +23,6 @@
 
         return tensorized_data
 
-<<<<<<< HEAD
-	def process_segment(self, segment: List) -> List:
-		return [self.tokenizer.cls_token_id] + segment + [self.tokenizer.sep_token_id]
-
-	def tensorize_instance_independent(self, document: Dict, training: bool = False) -> Dict:
-		segments: List[List[int]] = document["sentences"]
-		clusters: List = document.get("clusters", [])
-		sentence_map: List[int] = document["sentence_map"]
-		subtoken_map: List[int] = document["subtoken_map"]
-
-		tensorized_sent: List[Tensor] = [
-			torch.unsqueeze(torch.tensor(self.process_segment(sent), device=self.device), dim=0)
-			for sent in segments]
-
-		sent_len_list = [len(sent) for sent in segments]
-		output_dict = {"tensorized_sent": tensorized_sent,
-		               "sentences": segments,
-		               "sent_len_list": sent_len_list,
-		               "doc_key": document.get("doc_key", None),
-		               "clusters": clusters,
-		               "subtoken_map": subtoken_map,
-		               "sentence_map": torch.tensor(sentence_map, device=self.device),
-		               }
-
-		# Pass along other metadata
-		for key in document:
-			if key not in output_dict:
-				output_dict[key] = document[key]
-
-		if self.remove_singletons:
-			output_dict['clusters'] = [cluster for cluster in output_dict['clusters'] if len(cluster) > 1]
-
-		return output_dict
-=======
     def process_segment(self, segment: List) -> List:
         return [self.tokenizer.cls_token_id] + segment + [self.tokenizer.sep_token_id]
 
@@ -96,5 +62,4 @@
                 cluster for cluster in output_dict["clusters"] if len(cluster) > 1
             ]
 
-        return output_dict
->>>>>>> 527e3a1c
+        return output_dict