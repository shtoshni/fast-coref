--- conflicted
+++ resolved
@@ -19,359 +19,6 @@
 
 
 class EntityRankingModel(nn.Module):
-<<<<<<< HEAD
-	"""
-	Coreference model based on Entity-Ranking paradigm.
-
-	In the entity-ranking paradigm, given a new mention we rank the different
-	entity clusters to determine the clustering updates. Entity-Ranking paradigm
-	allows for a naturally scalable solution to coreference resolution.
-	Reference: Rahman and Ng [https://arxiv.org/pdf/1405.5202.pdf]
-
-	This particular implementation represents the entities/clusters via fixed-dimensional
-	dense representations, typically a simple avereage of mention representations.
-	Clustering is performed in an online, autoregressive manner where mentions are
-	processed in a left-to-right manner.
-	References:
-		Toshniwal et al [https://arxiv.org/pdf/2010.02807.pdf]
-	  Toshniwal et al [https://arxiv.org/pdf/2109.09667.pdf]
-	"""
-
-	def __init__(self, model_config: DictConfig, train_config: DictConfig):
-		super(EntityRankingModel, self).__init__()
-		self.config = model_config
-		self.train_config = train_config
-
-		# Dropout module - Used during training
-		self.drop_module = nn.Dropout(p=train_config.dropout_rate)
-
-		# Document encoder + Mention proposer
-		self.mention_proposer = MentionProposalModule(
-			self.config, train_config, drop_module=self.drop_module)
-
-		# Clustering module
-		span_emb_size: int = self.mention_proposer.span_emb_size
-		# Use of genre feature in clustering or not
-		if self.config.metadata_params.use_genre_feature:
-			self.config.memory.num_feats = 3
-
-		self.mem_type = self.config.memory.mem_type.name
-
-		if self.mem_type == 'unbounded':
-			self.memory_net = EntityMemory(
-				config=self.config.memory, span_emb_size=span_emb_size, drop_module=self.drop_module)
-		else:
-			self.memory_net = EntityMemoryBounded(
-				config=self.config.memory, span_emb_size=span_emb_size, drop_module=self.drop_module)
-
-		self.loss_fn = nn.CrossEntropyLoss(label_smoothing=self.train_config.label_smoothing_wt)
-		# self.ignore_loss_fn = nn.CrossEntropyLoss(
-		# 	label_smoothing=self.train_config.label_smoothing_wt, reduction='sum')
-
-	@property
-	def device(self) -> torch.device:
-		return self.mention_proposer.device
-
-	def get_params(self, named=False) -> Tuple[List, List]:
-		"""Returns a tuple of document encoder parameters and rest of the model params."""
-
-		encoder_params, mem_params = [], []
-		for name, param in self.named_parameters():
-			elem = (name, param) if named else param
-			if 'doc_encoder' in name:
-				encoder_params.append(elem)
-			else:
-				mem_params.append(elem)
-
-		return encoder_params, mem_params
-
-	def get_tokenizer(self) -> PreTrainedTokenizerFast:
-		"""Returns tokenizer used by the document encoder."""
-
-		return self.mention_proposer.doc_encoder.get_tokenizer()
-
-	def get_metadata(self, document: Dict) -> Dict:
-		"""Extract metadata such as document genre from document."""
-
-		meta_params = self.config.metadata_params
-		if meta_params.use_genre_feature:
-			doc_class = document["doc_key"][:2]
-			if doc_class in meta_params.genres:
-				doc_class_idx = meta_params.index(doc_class)
-			else:
-				doc_class_idx = meta_params.index(meta_params.default_genre)  # Default genre
-
-			return {'genre': self.genre_embeddings(torch.tensor(doc_class_idx, device=self.device))}
-		else:
-			return {}
-
-	def calculate_new_ignore_loss(
-					self,  new_ignore_list: List, action_tuple_list: List[Tuple[int, str]]) -> Tensor:
-		ent_counter = 0
-		max_ents = self.config.memory.mem_type.max_ents
-
-		ignore_loss = torch.tensor(0.0, device=self.device)
-
-		for idx, (cell_idx, action_str) in enumerate(action_tuple_list):
-			if action_str == 'c':
-				continue
-			else:
-				# New entity
-				ent_counter += 1
-
-				if action_str == 'o':
-					if self.mem_type == 'lru':
-						gt_idx = 0
-					else:
-						gt_idx = cell_idx
-				else:
-					# No space
-					if self.mem_type == 'lru':
-						gt_idx = 1
-					else:
-						gt_idx = max_ents
-
-				if ent_counter > max_ents:
-					# Reached memory capacity
-					index = ent_counter - max_ents - 1
-					target = torch.tensor([gt_idx], device=self.device)
-					ignore_loss += self.loss_fn(torch.unsqueeze(new_ignore_list[index], dim=0), target)
-
-		return ignore_loss
-
-	def calculate_coref_loss(self, action_prob_list: List, action_tuple_list: List[Tuple[int, str]]) -> Tensor:
-		"""Calculates the coreference loss for the autoregressive online clustering module.
-
-		Args:
-			action_prob_list (List):
-				Probability of each clustering action i.e. mention is merged with existing clusters
-				or a new cluster is created.
-			action_tuple_list (List[Tuple[int, str]]):
-				Ground truth actions represented as a tuple of cluster index and action string.
-				'c' represents that the mention is coreferent with existing clusters while
-				'o' represents that the mention represents a new cluster.
-
-		Returns:
-			coref_loss (torch.Tensor):
-				The scalar tensor representing the coreference loss.
-		"""
-
-		num_ents, counter = 0, 0
-		coref_loss = torch.tensor(0.0, device=self.device)
-
-		max_ents = self.config.memory.mem_type.max_ents
-
-		for idx, (cell_idx, action_str) in enumerate(action_tuple_list):
-			if action_str == 'c':
-				# Coreference with clusters currently tracked
-				gt_idx = cell_idx
-
-			elif action_str == 'o':
-				# Overwrite - New cluster
-				gt_idx = num_ents
-				if max_ents is None or num_ents < max_ents:
-					num_ents += 1
-
-				if num_ents == 1:  # The first ent is always overwritten - No loss there
-					continue
-			else:
-				continue
-
-			target = torch.tensor([gt_idx], device=self.device)
-			coref_loss += self.loss_fn(torch.unsqueeze(action_prob_list[counter], dim=0), target)
-			counter += 1
-
-		return coref_loss
-
-	@staticmethod
-	def get_filtered_clusters(clusters, init_token_offset, final_token_offset, with_offset=True):
-		"""Filter clusters from a document given the token offsets."""
-		filt_clusters = []
-		for orig_cluster in clusters:
-			cluster = []
-			for ment_start, ment_end in orig_cluster:
-				if ment_start >= init_token_offset and ment_end < final_token_offset:
-					if with_offset:
-						cluster.append((ment_start, ment_end))
-					else:
-						cluster.append((ment_start - init_token_offset, ment_end - init_token_offset))
-			if len(cluster):
-				filt_clusters.append(cluster)
-
-		return filt_clusters
-
-	def forward_training(self, document: Dict) -> Dict:
-		"""Forward pass for training.
-
-		Args:
-			document: The tensorized document.
-
-		Returns:
-			loss_dict (Dict): Loss dictionary containing the losses of different stages of the model.
-		"""
-
-		# Truncate document for training
-		max_training_segments = self.train_config.get("max_training_segments", None)
-		num_segments = len(document["sentences"])
-		if max_training_segments is None:
-			seg_range = [0, num_segments]
-		else:
-			if num_segments > max_training_segments:
-				start_seg = random.randint(0, num_segments - max_training_segments)
-				seg_range = [start_seg, start_seg + max_training_segments]
-			else:
-				seg_range = [0, num_segments]
-
-		# Initialize lists to track all the mentions predicted across the chunks
-		pred_mentions_list, mention_emb_list = [], []
-		init_token_offset = sum([len(document["sentences"][idx]) for idx in range(0, seg_range[0])])
-		token_offset = init_token_offset
-
-		# logger.info(f"Token offset: {token_offset}, # of sentences: {num_segments}")
-
-		# Metadata such as document genre can be used by model for clustering
-		metadata = self.get_metadata(document)
-
-		# Initialize the mention loss
-		ment_loss = None
-		# Bounded memory loss
-		ignore_loss = None
-
-		# Step 1: Predict all the mentions
-		for idx in range(seg_range[0], seg_range[1]):
-			num_tokens = len(document["sentences"][idx])
-
-			cur_doc_slice = {
-				"tensorized_sent": document["tensorized_sent"][idx],
-				"sentence_map": document["sentence_map"][token_offset: token_offset + num_tokens],
-				"subtoken_map": document["subtoken_map"][token_offset: token_offset + num_tokens],
-				"sent_len_list": [document["sent_len_list"][idx]],
-				"clusters": self.get_filtered_clusters(
-					document["clusters"], token_offset, token_offset + num_tokens, with_offset=False),
-				"doc_key": document["doc_key"],
-			}
-
-			proposer_output_dict = self.mention_proposer(cur_doc_slice)
-			if proposer_output_dict.get('ments', None) is None:
-				token_offset += num_tokens
-				continue
-
-			# Add the document offset to mentions predicted for the current chunk
-			cur_pred_mentions = proposer_output_dict.get('ments') + token_offset
-
-			pred_mentions_list.extend(cur_pred_mentions.tolist())
-			mention_emb_list.extend(proposer_output_dict['ment_emb_list'])
-			if 'ment_loss' in proposer_output_dict:
-				if ment_loss is None:
-					ment_loss = proposer_output_dict['ment_loss']
-				else:
-					ment_loss += proposer_output_dict['ment_loss']
-
-			# Update the document offset for next iteration
-			token_offset += num_tokens
-
-		# Step 2: Perform clustering
-		# Get clusters part of the truncated document
-		truncated_document_clusters = {
-			"clusters": self.get_filtered_clusters(document["clusters"], init_token_offset, token_offset)}
-		# Get ground truth clustering mentions
-		gt_actions: List[Tuple[int, str]] = get_gt_actions(
-			pred_mentions_list, truncated_document_clusters, self.config.memory.mem_type)
-
-		pred_mentions = torch.tensor(pred_mentions_list, device=self.device)
-
-		if self.mem_type == 'unbounded':
-			coref_new_list = self.memory_net.forward_training(
-				pred_mentions, mention_emb_list, gt_actions, metadata)
-		else:
-			coref_new_list, new_ignore_list = self.memory_net.forward_training(
-				pred_mentions, mention_emb_list, gt_actions, metadata)
-
-			if len(new_ignore_list):
-				ignore_loss = self.calculate_new_ignore_loss(new_ignore_list, gt_actions)
-
-		# Consolidate different losses in one dictionary
-		if ment_loss is not None:
-			loss_dict = {'total': ment_loss, 'entity': ment_loss}
-		else:
-			loss_dict = {'total': 0.0}
-
-		if len(coref_new_list) > 0:
-			coref_loss = self.calculate_coref_loss(coref_new_list, gt_actions)
-			loss_dict['total'] = loss_dict['total'] + coref_loss
-			loss_dict['coref'] = coref_loss
-			if ignore_loss is not None:
-				loss_dict['bounded'] = ignore_loss
-				loss_dict['total'] = loss_dict['total'] + ignore_loss
-		return loss_dict
-
-	def forward(self, document: Dict) -> Tuple[List, List, List, List]:
-		"""Forward pass of the streaming coreference model.
-
-		This method performs streaming coreference. The entity clusters from previous
-		documents chunks are represented as vectors and passed along to the processing
-		of subsequent chunks along with the metadata associated with these clusters.
-
-		Args:
-			document (Dict): Tensorized document
-
-		Returns:
-			 pred_mentions_list (List): Mentions predicted by the mention proposal module
-			 mention_scores (List): Scores assigned by the mention proposal module for
-			      the predicted mentions
-			 gt_actions (List): Ground truth clustering actions; useful for calculating oracle performance
-			 action_list (List): Actions predicted by the clustering module for the predicted mentions
-		'"""
-
-		# Initialize lists to track all the actions taken, mentions predicted across the chunks
-		pred_mentions_list, mention_scores, pred_actions = [], [], []
-		# Initialize entity clusters and current document token offset
-		entity_cluster_states, token_offset = None, 0
-
-		metadata = self.get_metadata(document)
-
-		for idx in range(0, len(document["sentences"])):
-			num_tokens = len(document["sentences"][idx])
-
-			cur_example = {
-				"tensorized_sent": document["tensorized_sent"][idx],
-				"sentence_map": document["sentence_map"][token_offset: token_offset + num_tokens],
-				"subtoken_map": document["subtoken_map"][token_offset: token_offset + num_tokens],
-				"sent_len_list": [document["sent_len_list"][idx]],
-			}
-
-			# Pass along other metadata
-			for key in document:
-				if key not in cur_example:
-					cur_example[key] = document[key]
-
-			proposer_output_dict = self.mention_proposer(cur_example)
-			if proposer_output_dict.get('ments', None) is None:
-				token_offset += num_tokens
-				continue
-
-			# Add the document offset to mentions predicted for the current chunk
-			# It's important to add the offset before clustering because features like
-			# number of tokens between the last mention of the cluster and the current mention
-			# will be affected if the current token indices of the mention are not supplied.
-			cur_pred_mentions = proposer_output_dict.get('ments') + token_offset
-
-			# Update the document offset for next iteration
-			token_offset += num_tokens
-
-			pred_mentions_list.extend(cur_pred_mentions.tolist())
-			mention_scores.extend(proposer_output_dict['ment_scores'].tolist())
-
-			# Pass along entity clusters from previous chunks while processing next chunks
-			cur_pred_actions, entity_cluster_states = self.memory_net(
-				cur_pred_mentions, proposer_output_dict['ment_emb_list'], metadata,
-				memory_init=entity_cluster_states)
-			pred_actions.extend(cur_pred_actions)
-
-		gt_actions = get_gt_actions(pred_mentions_list, document,
-		                            self.config.memory.mem_type)  # Useful for oracle calcs
-		return pred_mentions_list, mention_scores, gt_actions, pred_actions
-=======
     """
     Coreference model based on Entity-Ranking paradigm.
 
@@ -777,5 +424,4 @@
         gt_actions = get_gt_actions(
             pred_mentions_list, document, self.config.memory.mem_type
         )  # Useful for oracle calcs
-        return pred_mentions_list, mention_scores, gt_actions, pred_actions
->>>>>>> 527e3a1c
+        return pred_mentions_list, mention_scores, gt_actions, pred_actions