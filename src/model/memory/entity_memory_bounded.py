import torch
from model.memory import BaseMemory
from pytorch_utils.modules import MLP
import torch.nn as nn

from omegaconf import DictConfig
from typing import Dict, Tuple, List
from torch import Tensor


class EntityMemoryBounded(BaseMemory):
<<<<<<< HEAD
	"""Module for clustering proposed mention spans using Entity-Ranking paradigm
	with bounded memory."""

	def __init__(self, config: DictConfig, span_emb_size: int, drop_module: nn.Module) -> None:
		super(EntityMemoryBounded, self).__init__(config, span_emb_size, drop_module)
		self.max_ents: int = config.mem_type.max_ents
		self.bounded_mem_type: str = config.mem_type.name

		# Check if the memory is bounded i.e. there's a limit on the number of max entities
		self.fert_mlp = MLP(
			input_size=span_emb_size + config.num_feats * config.emb_size, bias=True,
			hidden_size=config.mlp_size, output_size=1, num_hidden_layers=config.mlp_depth,
			drop_module=drop_module)

	def get_ment_feature_embs(self, metadata):
		# Bucket is 0 for both the embeddings
		distance_embs = self.distance_embeddings(torch.tensor(0, device=self.device))
		counter_embs = self.counter_embeddings(torch.tensor(0, device=self.device))

		feature_embs_list = [distance_embs, counter_embs]

		if 'genre' in metadata:
			genre_emb = metadata['genre']
			feature_embs_list.append(genre_emb)

		feature_embs = self.drop_module(torch.cat(feature_embs_list, dim=-1))
		return feature_embs

	def predict_new_or_ignore_learned(
					self, ment_emb: Tensor, mem_vectors: Tensor,
					feature_embs: Tensor, ment_feature_embs: Tensor) -> Tuple[Tensor, int, str]:
		"""
		Predict whether a new entity is tracked or ignored.

		The key idea of this method is to predict fertility scores for different entity clusters
		and the current mention. The fertility score is supposed to reflect the number of
		remaining entities of a given entity cluster.
		"""
		# Fertility Score
		mem_fert_input = torch.cat([mem_vectors, feature_embs], dim=-1)
		ment_fert_input = torch.unsqueeze(torch.cat([ment_emb, ment_feature_embs], dim=-1), dim=0)
		fert_input = torch.cat([mem_fert_input, ment_fert_input], dim=0)

		neg_fert_scores: Tensor = self.fert_mlp(fert_input)
		neg_fert_scores = torch.squeeze(neg_fert_scores, dim=-1)

		max_idx = int(torch.argmax(neg_fert_scores).item())
		if max_idx < self.max_ents:
			# The fertility of one of the entities currently being tracked is lower than the new entity.
			# We will overwrite this entity
			output = (neg_fert_scores, max_idx, 'o',)
		else:
			# No space - The new entity is not "fertile" enough
			output = (neg_fert_scores, -1, 'n',)

		return output

	def predict_new_or_ignore_lru(
					self, ment_emb: Tensor, mem_vectors: Tensor, feature_embs: Tensor,
					ment_feature_embs: Tensor, lru_list: List[int]) -> Tuple[Tensor, int, str]:
		"""
		Predict whether the new entity is tracked or ignored in the LRU scheme.

		The idea is to compare the fertility scores for the least recently seen entity cluster
		and the current entity cluster. The fertility scores are supposed to be ordered
		according to the number of mentions remaining in the entity cluster.
		"""
		lru_cell = lru_list[0]
		mem_fert_input = torch.cat([mem_vectors[lru_cell, :], feature_embs[lru_cell, :]], dim=0)
		ment_fert_input = torch.cat([ment_emb, ment_feature_embs], dim=-1)
		fert_input = torch.stack([mem_fert_input, ment_fert_input], dim=0)
		neg_fert_scores = torch.squeeze(self.fert_mlp(fert_input), dim=-1)
		output = neg_fert_scores,

		over_max_idx = torch.argmax(neg_fert_scores).item()
		if over_max_idx == 0:
			return output + (lru_cell, 'o',)
		else:
			# No space - The new entity is not "fertile" enough
			return output + (-1, 'n',)

	def forward_training(self, ment_boundaries: Tensor, mention_emb_list: List[Tensor],
	                     gt_actions: List[Tuple[int, str]], metadata: Dict) -> Tuple[List[Tensor], List[Tensor]]:
		"""
		Forward pass during coreference model training where we use teacher-forcing.

		Args:
			ment_boundaries: Mention boundaries of proposed mentions
			mention_emb_list: Embedding list of proposed mentions
			gt_actions: Ground truth clustering actions
			metadata: Metadata such as document genre

		Returns:
			coref_new_list: Logit scores for ground truth actions.
		"""
		# Initialize memory
		first_overwrite, coref_new_list, new_ignore_list, = True, [], []
		mem_vectors, ent_counter, last_mention_start = self.initialize_memory()
		lru_list = list(range(self.max_ents))

		for ment_idx, (ment_emb, (gt_cell_idx, gt_action_str)) in enumerate(zip(mention_emb_list, gt_actions)):
			ment_start, ment_end = ment_boundaries[ment_idx]
			num_ents = (0 if mem_vectors is None else mem_vectors.shape[0])

			if first_overwrite:
				first_overwrite = False
				mem_vectors = torch.unsqueeze(ment_emb, dim=0)
				ent_counter = torch.tensor([1.0], device=self.device)
				last_mention_start = torch.tensor([ment_start], dtype=torch.long, device=self.device)
				continue
			else:
				feature_embs = self.get_feature_embs(
					ment_start, last_mention_start, ent_counter, metadata)
				coref_new_scores = self.get_coref_new_scores(
					ment_emb, mem_vectors, ent_counter, feature_embs)
				coref_new_list.append(coref_new_scores)

			# Check if memory has reached its limit
			if num_ents == self.max_ents and gt_action_str != 'c':
				# Reached memory capacity
				if self.bounded_mem_type == 'learned':
					new_or_ignore_scores, _, _ = self.predict_new_or_ignore_learned(
						ment_emb, mem_vectors, feature_embs, self.get_ment_feature_embs(metadata))
				else:
					# LRU memory scheeme
					new_or_ignore_scores, _, _ = self.predict_new_or_ignore_lru(
						ment_emb, mem_vectors, feature_embs, self.get_ment_feature_embs(metadata), lru_list)

				new_ignore_list.append(new_or_ignore_scores)

			# Teacher forcing
			action_str, cell_idx = gt_action_str, gt_cell_idx

			num_ents: int = int(torch.sum((ent_counter > 0).long()).item())
			cell_mask: Tensor = (
							torch.arange(start=0, end=num_ents, device=self.device) == torch.tensor(cell_idx)).float()
			mask = torch.unsqueeze(cell_mask, dim=1)
			mask = mask.repeat(1, self.mem_size)

			if action_str == 'c':
				coref_vec = self.coref_update(ment_emb, mem_vectors, cell_idx, ent_counter)
				mem_vectors = mem_vectors * (1 - mask) + mask * coref_vec
				ent_counter[cell_idx] = ent_counter[cell_idx] + 1
				last_mention_start[cell_idx] = ment_start
			elif action_str == 'o':
				if cell_idx == num_ents:
					# Append the new vector, memory has not reached maximum capacity
					mem_vectors = torch.cat([mem_vectors, torch.unsqueeze(ment_emb, dim=0)], dim=0)
					ent_counter = torch.cat([ent_counter, torch.tensor([1.0]).to(self.device)], dim=0)
					last_mention_start = torch.cat([last_mention_start, ment_start.unsqueeze(dim=0)], dim=0)
				else:
					# Replace the cell content tracking another entity
					mem_vectors = mem_vectors * (1 - mask) + mask * ment_emb
					last_mention_start[cell_idx] = ment_start
					ent_counter[cell_idx] = 1.0

			if action_str in ['o', 'c']:
				# Coref or overwrite was chosen; place the cell_idx in use at the back of the list
				lru_list.remove(cell_idx)
				lru_list.append(cell_idx)

		return coref_new_list, new_ignore_list

	def forward(
					self, ment_boundaries: Tensor, mention_emb_list: Tensor, metadata: Dict,
					memory_init: Dict = None) -> Tuple[List[Tuple[int, str]], Dict]:
		"""Forward pass for clustering entity mentions during inference/evaluation.

		Args:
		 ment_boundaries: Start and end token indices for the proposed mentions.
		 mention_emb_list: Embedding list of proposed mentions
		 metadata: Metadata features such as document genre embedding
		 memory_init: Initializer for memory. For streaming coreference, we can pass the previous
 			  memory state via this dictionary

		Returns:
			pred_actions: List of predicted clustering actions.
			mem_state: Current memory state.
		"""
		# Initialize memory
		if memory_init is not None:
			mem_vectors, ent_counter, last_mention_start = self.initialize_memory(**memory_init)
			lru_list = memory_init['lru_list']
		else:
			mem_vectors, ent_counter, last_mention_start = self.initialize_memory()
			lru_list = list(range(self.max_ents))

		pred_actions = []  # argmax actions

		# Boolean to track if we have started tracking any entities
		# This value can be false if when processing subsequent chunks of a long document
		first_overwrite: bool = (True if torch.sum(ent_counter) == 0 else False)

		for ment_idx, ment_emb in enumerate(mention_emb_list):
			ment_start, ment_end = ment_boundaries[ment_idx]
			feature_embs = self.get_feature_embs(ment_start, last_mention_start, ent_counter, metadata)
			num_ents = (0 if mem_vectors is None else mem_vectors.shape[0])

			if first_overwrite:
				# First mention is always an overwrite
				pred_cell_idx, pred_action_str = 0, 'o'
			else:
				# Predict whether the mention is coreferent with existing clusters or a new cluster
				coref_new_scores = self.get_coref_new_scores(
					ment_emb, mem_vectors, ent_counter, feature_embs)
				pred_cell_idx, pred_action_str = self.assign_cluster(coref_new_scores)

				if num_ents == self.max_ents and pred_action_str != 'c':
					# Reached memory capacity
					if self.bounded_mem_type == 'learned':
						new_or_ignore_scores, pred_cell_idx, pred_action_str = self.predict_new_or_ignore_learned(
							ment_emb, mem_vectors, feature_embs, self.get_ment_feature_embs(metadata))
					else:
						# LRU memory scheme
						new_or_ignore_scores, pred_cell_idx, pred_action_str = self.predict_new_or_ignore_lru(
							ment_emb, mem_vectors, feature_embs, self.get_ment_feature_embs(metadata), lru_list)

			pred_actions.append((pred_cell_idx, pred_action_str))

			if first_overwrite:
				first_overwrite = False
				# We start with a single empty memory cell
				mem_vectors = torch.unsqueeze(ment_emb, dim=0)
				ent_counter = torch.tensor([1.0], device=self.device)
				last_mention_start[0] = ment_start
			else:
				if pred_action_str == 'c':
					# Perform coreference update on the cluster referenced by pred_cell_idx
					coref_vec = self.coref_update(ment_emb, mem_vectors, pred_cell_idx, ent_counter)
					mem_vectors[pred_cell_idx] = coref_vec
					ent_counter[pred_cell_idx] = ent_counter[pred_cell_idx] + 1
					last_mention_start[pred_cell_idx] = ment_start

				elif pred_action_str == 'o':
					# Append the new entity to the entity cluster array
					if pred_cell_idx == num_ents:
						mem_vectors = torch.cat([mem_vectors, torch.unsqueeze(ment_emb, dim=0)], dim=0)
						ent_counter = torch.cat([ent_counter, torch.tensor([1.0]).to(self.device)], dim=0)
						last_mention_start = torch.cat([last_mention_start, ment_start.unsqueeze(dim=0)], dim=0)
					else:
						# Replace the cell content tracking another entity
						mem_vectors[pred_cell_idx] = ment_emb
						last_mention_start[pred_cell_idx] = ment_start
						ent_counter[pred_cell_idx] = 1.0

			if pred_action_str in ['o', 'c']:
				# Coref or overwrite was chosen; place the cell_idx in use at the back of the list
				lru_list.remove(pred_cell_idx)
				lru_list.append(pred_cell_idx)

		mem_state = {
			"mem": mem_vectors, "ent_counter": ent_counter, "last_mention_start": last_mention_start,
			"lru_list": lru_list
		}
		return pred_actions, mem_state
=======
    """Module for clustering proposed mention spans using Entity-Ranking paradigm
    with bounded memory."""

    def __init__(
        self, config: DictConfig, span_emb_size: int, drop_module: nn.Module
    ) -> None:
        super(EntityMemoryBounded, self).__init__(config, span_emb_size, drop_module)
        self.max_ents: int = config.mem_type.max_ents
        self.bounded_mem_type: str = config.mem_type.name

        # Check if the memory is bounded i.e. there's a limit on the number of max entities
        self.fert_mlp = MLP(
            input_size=span_emb_size + config.num_feats * config.emb_size,
            bias=True,
            hidden_size=config.mlp_size,
            output_size=1,
            num_hidden_layers=config.mlp_depth,
            drop_module=drop_module,
        )

    def get_ment_feature_embs(self, metadata):
        # Bucket is 0 for both the embeddings
        distance_embs = self.distance_embeddings(torch.tensor(0, device=self.device))
        counter_embs = self.counter_embeddings(torch.tensor(0, device=self.device))

        feature_embs_list = [distance_embs, counter_embs]

        if "genre" in metadata:
            genre_emb = metadata["genre"]
            feature_embs_list.append(genre_emb)

        feature_embs = self.drop_module(torch.cat(feature_embs_list, dim=-1))
        return feature_embs

    def predict_new_or_ignore_learned(
        self,
        ment_emb: Tensor,
        mem_vectors: Tensor,
        feature_embs: Tensor,
        ment_feature_embs: Tensor,
    ) -> Tuple[Tensor, int, str]:
        """
        Predict whether a new entity is tracked or ignored.

        The key idea of this method is to predict fertility scores for different entity clusters
        and the current mention. The fertility score is supposed to reflect the number of
        remaining entities of a given entity cluster.
        """
        # Fertility Score
        mem_fert_input = torch.cat([mem_vectors, feature_embs], dim=-1)
        ment_fert_input = torch.unsqueeze(
            torch.cat([ment_emb, ment_feature_embs], dim=-1), dim=0
        )
        fert_input = torch.cat([mem_fert_input, ment_fert_input], dim=0)

        neg_fert_scores: Tensor = self.fert_mlp(fert_input)
        neg_fert_scores = torch.squeeze(neg_fert_scores, dim=-1)

        max_idx = int(torch.argmax(neg_fert_scores).item())
        if max_idx < self.max_ents:
            # The fertility of one of the entities currently being tracked is lower than the new entity.
            # We will overwrite this entity
            output = (
                neg_fert_scores,
                max_idx,
                "o",
            )
        else:
            # No space - The new entity is not "fertile" enough
            output = (
                neg_fert_scores,
                -1,
                "n",
            )

        return output

    def predict_new_or_ignore_lru(
        self,
        ment_emb: Tensor,
        mem_vectors: Tensor,
        feature_embs: Tensor,
        ment_feature_embs: Tensor,
        lru_list: List[int],
    ) -> Tuple[Tensor, int, str]:
        """
        Predict whether the new entity is tracked or ignored in the LRU scheme.

        The idea is to compare the fertility scores for the least recently seen entity cluster
        and the current entity cluster. The fertility scores are supposed to be ordered
        according to the number of mentions remaining in the entity cluster.
        """
        lru_cell = lru_list[0]
        mem_fert_input = torch.cat(
            [mem_vectors[lru_cell, :], feature_embs[lru_cell, :]], dim=0
        )
        ment_fert_input = torch.cat([ment_emb, ment_feature_embs], dim=-1)
        fert_input = torch.stack([mem_fert_input, ment_fert_input], dim=0)
        neg_fert_scores = torch.squeeze(self.fert_mlp(fert_input), dim=-1)
        output = (neg_fert_scores,)

        over_max_idx = torch.argmax(neg_fert_scores).item()
        if over_max_idx == 0:
            return output + (
                lru_cell,
                "o",
            )
        else:
            # No space - The new entity is not "fertile" enough
            return output + (
                -1,
                "n",
            )

    def forward_training(
        self,
        ment_boundaries: Tensor,
        mention_emb_list: List[Tensor],
        gt_actions: List[Tuple[int, str]],
        metadata: Dict,
    ) -> Tuple[List[Tensor], List[Tensor]]:
        """
        Forward pass during coreference model training where we use teacher-forcing.

        Args:
                ment_boundaries: Mention boundaries of proposed mentions
                mention_emb_list: Embedding list of proposed mentions
                gt_actions: Ground truth clustering actions
                metadata: Metadata such as document genre

        Returns:
                coref_new_list: Logit scores for ground truth actions.
        """
        # Initialize memory
        first_overwrite, coref_new_list, new_ignore_list, = (
            True,
            [],
            [],
        )
        mem_vectors, ent_counter, last_mention_start = self.initialize_memory()
        lru_list = list(range(self.max_ents))

        for ment_idx, (ment_emb, (gt_cell_idx, gt_action_str)) in enumerate(
            zip(mention_emb_list, gt_actions)
        ):
            ment_start, ment_end = ment_boundaries[ment_idx]
            num_ents = 0 if mem_vectors is None else mem_vectors.shape[0]

            if first_overwrite:
                first_overwrite = False
                mem_vectors = torch.unsqueeze(ment_emb, dim=0)
                ent_counter = torch.tensor([1.0], device=self.device)
                last_mention_start = torch.tensor(
                    [ment_start], dtype=torch.long, device=self.device
                )
                continue
            else:
                feature_embs = self.get_feature_embs(
                    ment_start, last_mention_start, ent_counter, metadata
                )
                coref_new_scores = self.get_coref_new_scores(
                    ment_emb, mem_vectors, ent_counter, feature_embs
                )
                coref_new_list.append(coref_new_scores)

            # Check if memory has reached its limit
            if num_ents == self.max_ents and gt_action_str != "c":
                # Reached memory capacity
                if self.bounded_mem_type == "learned":
                    new_or_ignore_scores, _, _ = self.predict_new_or_ignore_learned(
                        ment_emb,
                        mem_vectors,
                        feature_embs,
                        self.get_ment_feature_embs(metadata),
                    )
                else:
                    # LRU memory scheeme
                    new_or_ignore_scores, _, _ = self.predict_new_or_ignore_lru(
                        ment_emb,
                        mem_vectors,
                        feature_embs,
                        self.get_ment_feature_embs(metadata),
                        lru_list,
                    )

                new_ignore_list.append(new_or_ignore_scores)

            # Teacher forcing
            action_str, cell_idx = gt_action_str, gt_cell_idx

            num_ents: int = int(torch.sum((ent_counter > 0).long()).item())
            cell_mask: Tensor = (
                torch.arange(start=0, end=num_ents, device=self.device)
                == torch.tensor(cell_idx)
            ).float()
            mask = torch.unsqueeze(cell_mask, dim=1)
            mask = mask.repeat(1, self.mem_size)

            if action_str == "c":
                coref_vec = self.coref_update(
                    ment_emb, mem_vectors, cell_idx, ent_counter
                )
                mem_vectors = mem_vectors * (1 - mask) + mask * coref_vec
                ent_counter[cell_idx] = ent_counter[cell_idx] + 1
                last_mention_start[cell_idx] = ment_start
            elif action_str == "o":
                if cell_idx == num_ents:
                    # Append the new vector, memory has not reached maximum capacity
                    mem_vectors = torch.cat(
                        [mem_vectors, torch.unsqueeze(ment_emb, dim=0)], dim=0
                    )
                    ent_counter = torch.cat(
                        [ent_counter, torch.tensor([1.0]).to(self.device)], dim=0
                    )
                    last_mention_start = torch.cat(
                        [last_mention_start, ment_start.unsqueeze(dim=0)], dim=0
                    )
                else:
                    # Replace the cell content tracking another entity
                    mem_vectors = mem_vectors * (1 - mask) + mask * ment_emb
                    last_mention_start[cell_idx] = ment_start
                    ent_counter[cell_idx] = 1.0

            if action_str in ["o", "c"]:
                # Coref or overwrite was chosen; place the cell_idx in use at the back of the list
                lru_list.remove(cell_idx)
                lru_list.append(cell_idx)

        return coref_new_list, new_ignore_list

    def forward(
        self,
        ment_boundaries: Tensor,
        mention_emb_list: Tensor,
        metadata: Dict,
        memory_init: Dict = None,
    ) -> Tuple[List[Tuple[int, str]], Dict]:
        """Forward pass for clustering entity mentions during inference/evaluation.

        Args:
         ment_boundaries: Start and end token indices for the proposed mentions.
         mention_emb_list: Embedding list of proposed mentions
         metadata: Metadata features such as document genre embedding
         memory_init: Initializer for memory. For streaming coreference, we can pass the previous
                  memory state via this dictionary

        Returns:
                pred_actions: List of predicted clustering actions.
                mem_state: Current memory state.
        """
        # Initialize memory
        if memory_init is not None:
            mem_vectors, ent_counter, last_mention_start = self.initialize_memory(
                **memory_init
            )
            lru_list = memory_init["lru_list"]
        else:
            mem_vectors, ent_counter, last_mention_start = self.initialize_memory()
            lru_list = list(range(self.max_ents))

        pred_actions = []  # argmax actions

        # Boolean to track if we have started tracking any entities
        # This value can be false if when processing subsequent chunks of a long document
        first_overwrite: bool = True if torch.sum(ent_counter) == 0 else False

        for ment_idx, ment_emb in enumerate(mention_emb_list):
            ment_start, ment_end = ment_boundaries[ment_idx]
            feature_embs = self.get_feature_embs(
                ment_start, last_mention_start, ent_counter, metadata
            )
            num_ents = 0 if mem_vectors is None else mem_vectors.shape[0]

            if first_overwrite:
                # First mention is always an overwrite
                pred_cell_idx, pred_action_str = 0, "o"
            else:
                # Predict whether the mention is coreferent with existing clusters or a new cluster
                coref_new_scores = self.get_coref_new_scores(
                    ment_emb, mem_vectors, ent_counter, feature_embs
                )
                pred_cell_idx, pred_action_str = self.assign_cluster(coref_new_scores)

                if num_ents == self.max_ents and pred_action_str != "c":
                    # Reached memory capacity
                    if self.bounded_mem_type == "learned":
                        (
                            new_or_ignore_scores,
                            pred_cell_idx,
                            pred_action_str,
                        ) = self.predict_new_or_ignore_learned(
                            ment_emb,
                            mem_vectors,
                            feature_embs,
                            self.get_ment_feature_embs(metadata),
                        )
                    else:
                        # LRU memory scheme
                        (
                            new_or_ignore_scores,
                            pred_cell_idx,
                            pred_action_str,
                        ) = self.predict_new_or_ignore_lru(
                            ment_emb,
                            mem_vectors,
                            feature_embs,
                            self.get_ment_feature_embs(metadata),
                            lru_list,
                        )

            pred_actions.append((pred_cell_idx, pred_action_str))

            if first_overwrite:
                first_overwrite = False
                # We start with a single empty memory cell
                mem_vectors = torch.unsqueeze(ment_emb, dim=0)
                ent_counter = torch.tensor([1.0], device=self.device)
                last_mention_start[0] = ment_start
            else:
                if pred_action_str == "c":
                    # Perform coreference update on the cluster referenced by pred_cell_idx
                    coref_vec = self.coref_update(
                        ment_emb, mem_vectors, pred_cell_idx, ent_counter
                    )
                    mem_vectors[pred_cell_idx] = coref_vec
                    ent_counter[pred_cell_idx] = ent_counter[pred_cell_idx] + 1
                    last_mention_start[pred_cell_idx] = ment_start

                elif pred_action_str == "o":
                    # Append the new entity to the entity cluster array
                    if pred_cell_idx == num_ents:
                        mem_vectors = torch.cat(
                            [mem_vectors, torch.unsqueeze(ment_emb, dim=0)], dim=0
                        )
                        ent_counter = torch.cat(
                            [ent_counter, torch.tensor([1.0]).to(self.device)], dim=0
                        )
                        last_mention_start = torch.cat(
                            [last_mention_start, ment_start.unsqueeze(dim=0)], dim=0
                        )
                    else:
                        # Replace the cell content tracking another entity
                        mem_vectors[pred_cell_idx] = ment_emb
                        last_mention_start[pred_cell_idx] = ment_start
                        ent_counter[pred_cell_idx] = 1.0

            if pred_action_str in ["o", "c"]:
                # Coref or overwrite was chosen; place the cell_idx in use at the back of the list
                lru_list.remove(pred_cell_idx)
                lru_list.append(pred_cell_idx)

        mem_state = {
            "mem": mem_vectors,
            "ent_counter": ent_counter,
            "last_mention_start": last_mention_start,
            "lru_list": lru_list,
        }
        return pred_actions, mem_state
>>>>>>> 527e3a1c
<|MERGE_RESOLUTION|>--- conflicted
+++ resolved
@@ -9,263 +9,6 @@
 
 
 class EntityMemoryBounded(BaseMemory):
-<<<<<<< HEAD
-	"""Module for clustering proposed mention spans using Entity-Ranking paradigm
-	with bounded memory."""
-
-	def __init__(self, config: DictConfig, span_emb_size: int, drop_module: nn.Module) -> None:
-		super(EntityMemoryBounded, self).__init__(config, span_emb_size, drop_module)
-		self.max_ents: int = config.mem_type.max_ents
-		self.bounded_mem_type: str = config.mem_type.name
-
-		# Check if the memory is bounded i.e. there's a limit on the number of max entities
-		self.fert_mlp = MLP(
-			input_size=span_emb_size + config.num_feats * config.emb_size, bias=True,
-			hidden_size=config.mlp_size, output_size=1, num_hidden_layers=config.mlp_depth,
-			drop_module=drop_module)
-
-	def get_ment_feature_embs(self, metadata):
-		# Bucket is 0 for both the embeddings
-		distance_embs = self.distance_embeddings(torch.tensor(0, device=self.device))
-		counter_embs = self.counter_embeddings(torch.tensor(0, device=self.device))
-
-		feature_embs_list = [distance_embs, counter_embs]
-
-		if 'genre' in metadata:
-			genre_emb = metadata['genre']
-			feature_embs_list.append(genre_emb)
-
-		feature_embs = self.drop_module(torch.cat(feature_embs_list, dim=-1))
-		return feature_embs
-
-	def predict_new_or_ignore_learned(
-					self, ment_emb: Tensor, mem_vectors: Tensor,
-					feature_embs: Tensor, ment_feature_embs: Tensor) -> Tuple[Tensor, int, str]:
-		"""
-		Predict whether a new entity is tracked or ignored.
-
-		The key idea of this method is to predict fertility scores for different entity clusters
-		and the current mention. The fertility score is supposed to reflect the number of
-		remaining entities of a given entity cluster.
-		"""
-		# Fertility Score
-		mem_fert_input = torch.cat([mem_vectors, feature_embs], dim=-1)
-		ment_fert_input = torch.unsqueeze(torch.cat([ment_emb, ment_feature_embs], dim=-1), dim=0)
-		fert_input = torch.cat([mem_fert_input, ment_fert_input], dim=0)
-
-		neg_fert_scores: Tensor = self.fert_mlp(fert_input)
-		neg_fert_scores = torch.squeeze(neg_fert_scores, dim=-1)
-
-		max_idx = int(torch.argmax(neg_fert_scores).item())
-		if max_idx < self.max_ents:
-			# The fertility of one of the entities currently being tracked is lower than the new entity.
-			# We will overwrite this entity
-			output = (neg_fert_scores, max_idx, 'o',)
-		else:
-			# No space - The new entity is not "fertile" enough
-			output = (neg_fert_scores, -1, 'n',)
-
-		return output
-
-	def predict_new_or_ignore_lru(
-					self, ment_emb: Tensor, mem_vectors: Tensor, feature_embs: Tensor,
-					ment_feature_embs: Tensor, lru_list: List[int]) -> Tuple[Tensor, int, str]:
-		"""
-		Predict whether the new entity is tracked or ignored in the LRU scheme.
-
-		The idea is to compare the fertility scores for the least recently seen entity cluster
-		and the current entity cluster. The fertility scores are supposed to be ordered
-		according to the number of mentions remaining in the entity cluster.
-		"""
-		lru_cell = lru_list[0]
-		mem_fert_input = torch.cat([mem_vectors[lru_cell, :], feature_embs[lru_cell, :]], dim=0)
-		ment_fert_input = torch.cat([ment_emb, ment_feature_embs], dim=-1)
-		fert_input = torch.stack([mem_fert_input, ment_fert_input], dim=0)
-		neg_fert_scores = torch.squeeze(self.fert_mlp(fert_input), dim=-1)
-		output = neg_fert_scores,
-
-		over_max_idx = torch.argmax(neg_fert_scores).item()
-		if over_max_idx == 0:
-			return output + (lru_cell, 'o',)
-		else:
-			# No space - The new entity is not "fertile" enough
-			return output + (-1, 'n',)
-
-	def forward_training(self, ment_boundaries: Tensor, mention_emb_list: List[Tensor],
-	                     gt_actions: List[Tuple[int, str]], metadata: Dict) -> Tuple[List[Tensor], List[Tensor]]:
-		"""
-		Forward pass during coreference model training where we use teacher-forcing.
-
-		Args:
-			ment_boundaries: Mention boundaries of proposed mentions
-			mention_emb_list: Embedding list of proposed mentions
-			gt_actions: Ground truth clustering actions
-			metadata: Metadata such as document genre
-
-		Returns:
-			coref_new_list: Logit scores for ground truth actions.
-		"""
-		# Initialize memory
-		first_overwrite, coref_new_list, new_ignore_list, = True, [], []
-		mem_vectors, ent_counter, last_mention_start = self.initialize_memory()
-		lru_list = list(range(self.max_ents))
-
-		for ment_idx, (ment_emb, (gt_cell_idx, gt_action_str)) in enumerate(zip(mention_emb_list, gt_actions)):
-			ment_start, ment_end = ment_boundaries[ment_idx]
-			num_ents = (0 if mem_vectors is None else mem_vectors.shape[0])
-
-			if first_overwrite:
-				first_overwrite = False
-				mem_vectors = torch.unsqueeze(ment_emb, dim=0)
-				ent_counter = torch.tensor([1.0], device=self.device)
-				last_mention_start = torch.tensor([ment_start], dtype=torch.long, device=self.device)
-				continue
-			else:
-				feature_embs = self.get_feature_embs(
-					ment_start, last_mention_start, ent_counter, metadata)
-				coref_new_scores = self.get_coref_new_scores(
-					ment_emb, mem_vectors, ent_counter, feature_embs)
-				coref_new_list.append(coref_new_scores)
-
-			# Check if memory has reached its limit
-			if num_ents == self.max_ents and gt_action_str != 'c':
-				# Reached memory capacity
-				if self.bounded_mem_type == 'learned':
-					new_or_ignore_scores, _, _ = self.predict_new_or_ignore_learned(
-						ment_emb, mem_vectors, feature_embs, self.get_ment_feature_embs(metadata))
-				else:
-					# LRU memory scheeme
-					new_or_ignore_scores, _, _ = self.predict_new_or_ignore_lru(
-						ment_emb, mem_vectors, feature_embs, self.get_ment_feature_embs(metadata), lru_list)
-
-				new_ignore_list.append(new_or_ignore_scores)
-
-			# Teacher forcing
-			action_str, cell_idx = gt_action_str, gt_cell_idx
-
-			num_ents: int = int(torch.sum((ent_counter > 0).long()).item())
-			cell_mask: Tensor = (
-							torch.arange(start=0, end=num_ents, device=self.device) == torch.tensor(cell_idx)).float()
-			mask = torch.unsqueeze(cell_mask, dim=1)
-			mask = mask.repeat(1, self.mem_size)
-
-			if action_str == 'c':
-				coref_vec = self.coref_update(ment_emb, mem_vectors, cell_idx, ent_counter)
-				mem_vectors = mem_vectors * (1 - mask) + mask * coref_vec
-				ent_counter[cell_idx] = ent_counter[cell_idx] + 1
-				last_mention_start[cell_idx] = ment_start
-			elif action_str == 'o':
-				if cell_idx == num_ents:
-					# Append the new vector, memory has not reached maximum capacity
-					mem_vectors = torch.cat([mem_vectors, torch.unsqueeze(ment_emb, dim=0)], dim=0)
-					ent_counter = torch.cat([ent_counter, torch.tensor([1.0]).to(self.device)], dim=0)
-					last_mention_start = torch.cat([last_mention_start, ment_start.unsqueeze(dim=0)], dim=0)
-				else:
-					# Replace the cell content tracking another entity
-					mem_vectors = mem_vectors * (1 - mask) + mask * ment_emb
-					last_mention_start[cell_idx] = ment_start
-					ent_counter[cell_idx] = 1.0
-
-			if action_str in ['o', 'c']:
-				# Coref or overwrite was chosen; place the cell_idx in use at the back of the list
-				lru_list.remove(cell_idx)
-				lru_list.append(cell_idx)
-
-		return coref_new_list, new_ignore_list
-
-	def forward(
-					self, ment_boundaries: Tensor, mention_emb_list: Tensor, metadata: Dict,
-					memory_init: Dict = None) -> Tuple[List[Tuple[int, str]], Dict]:
-		"""Forward pass for clustering entity mentions during inference/evaluation.
-
-		Args:
-		 ment_boundaries: Start and end token indices for the proposed mentions.
-		 mention_emb_list: Embedding list of proposed mentions
-		 metadata: Metadata features such as document genre embedding
-		 memory_init: Initializer for memory. For streaming coreference, we can pass the previous
- 			  memory state via this dictionary
-
-		Returns:
-			pred_actions: List of predicted clustering actions.
-			mem_state: Current memory state.
-		"""
-		# Initialize memory
-		if memory_init is not None:
-			mem_vectors, ent_counter, last_mention_start = self.initialize_memory(**memory_init)
-			lru_list = memory_init['lru_list']
-		else:
-			mem_vectors, ent_counter, last_mention_start = self.initialize_memory()
-			lru_list = list(range(self.max_ents))
-
-		pred_actions = []  # argmax actions
-
-		# Boolean to track if we have started tracking any entities
-		# This value can be false if when processing subsequent chunks of a long document
-		first_overwrite: bool = (True if torch.sum(ent_counter) == 0 else False)
-
-		for ment_idx, ment_emb in enumerate(mention_emb_list):
-			ment_start, ment_end = ment_boundaries[ment_idx]
-			feature_embs = self.get_feature_embs(ment_start, last_mention_start, ent_counter, metadata)
-			num_ents = (0 if mem_vectors is None else mem_vectors.shape[0])
-
-			if first_overwrite:
-				# First mention is always an overwrite
-				pred_cell_idx, pred_action_str = 0, 'o'
-			else:
-				# Predict whether the mention is coreferent with existing clusters or a new cluster
-				coref_new_scores = self.get_coref_new_scores(
-					ment_emb, mem_vectors, ent_counter, feature_embs)
-				pred_cell_idx, pred_action_str = self.assign_cluster(coref_new_scores)
-
-				if num_ents == self.max_ents and pred_action_str != 'c':
-					# Reached memory capacity
-					if self.bounded_mem_type == 'learned':
-						new_or_ignore_scores, pred_cell_idx, pred_action_str = self.predict_new_or_ignore_learned(
-							ment_emb, mem_vectors, feature_embs, self.get_ment_feature_embs(metadata))
-					else:
-						# LRU memory scheme
-						new_or_ignore_scores, pred_cell_idx, pred_action_str = self.predict_new_or_ignore_lru(
-							ment_emb, mem_vectors, feature_embs, self.get_ment_feature_embs(metadata), lru_list)
-
-			pred_actions.append((pred_cell_idx, pred_action_str))
-
-			if first_overwrite:
-				first_overwrite = False
-				# We start with a single empty memory cell
-				mem_vectors = torch.unsqueeze(ment_emb, dim=0)
-				ent_counter = torch.tensor([1.0], device=self.device)
-				last_mention_start[0] = ment_start
-			else:
-				if pred_action_str == 'c':
-					# Perform coreference update on the cluster referenced by pred_cell_idx
-					coref_vec = self.coref_update(ment_emb, mem_vectors, pred_cell_idx, ent_counter)
-					mem_vectors[pred_cell_idx] = coref_vec
-					ent_counter[pred_cell_idx] = ent_counter[pred_cell_idx] + 1
-					last_mention_start[pred_cell_idx] = ment_start
-
-				elif pred_action_str == 'o':
-					# Append the new entity to the entity cluster array
-					if pred_cell_idx == num_ents:
-						mem_vectors = torch.cat([mem_vectors, torch.unsqueeze(ment_emb, dim=0)], dim=0)
-						ent_counter = torch.cat([ent_counter, torch.tensor([1.0]).to(self.device)], dim=0)
-						last_mention_start = torch.cat([last_mention_start, ment_start.unsqueeze(dim=0)], dim=0)
-					else:
-						# Replace the cell content tracking another entity
-						mem_vectors[pred_cell_idx] = ment_emb
-						last_mention_start[pred_cell_idx] = ment_start
-						ent_counter[pred_cell_idx] = 1.0
-
-			if pred_action_str in ['o', 'c']:
-				# Coref or overwrite was chosen; place the cell_idx in use at the back of the list
-				lru_list.remove(pred_cell_idx)
-				lru_list.append(pred_cell_idx)
-
-		mem_state = {
-			"mem": mem_vectors, "ent_counter": ent_counter, "last_mention_start": last_mention_start,
-			"lru_list": lru_list
-		}
-		return pred_actions, mem_state
-=======
     """Module for clustering proposed mention spans using Entity-Ranking paradigm
     with bounded memory."""
 
@@ -623,5 +366,4 @@
             "last_mention_start": last_mention_start,
             "lru_list": lru_list,
         }
-        return pred_actions, mem_state
->>>>>>> 527e3a1c
+        return pred_actions, mem_state